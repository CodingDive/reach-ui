{
  "name": "reach-ui",
  "description": "The accessible foundation of your React apps and design systems",
  "private": true,
  "repository": "https://github.com/reach/reach-ui",
  "author": "React Training <hello@reacttraining.com>",
  "scripts": {
    "start": "start-storybook -p 9001 -c .storybook",
    "test": "MODULE_FORMAT=cjs jest packages",
    "build:changed": "lerna run build --parallel --since origin/master",
    "build": "lerna run build --parallel",
    "ver": "lerna version --no-push",
    "changes": "dotenv lerna-changelog",
    "clean": "git clean -e '!/.env' -e '!/website-deploy-key' -e '!/website-deploy-key.pub' -fdX .",
    "lint": "eslint .",
    "doc": "react-docgen packages/*/src/* --out www/docs/source.json --resolver findAllComponentDefinitions --pretty"
  },
  "dependencies": {
    "@babel/cli": "^7.7.5",
    "@babel/core": "^7.7.5",
    "@babel/plugin-proposal-class-properties": "^7.7.4",
    "@babel/plugin-proposal-nullish-coalescing-operator": "^7.7.4",
    "@babel/plugin-proposal-optional-chaining": "^7.7.5",
    "@babel/preset-env": "^7.7.6",
    "@babel/preset-react": "^7.7.4",
    "@storybook/addon-actions": "^5.2.8",
    "@storybook/react": "^5.2.8",
    "@reach/router": "^1.2.1",
    "@testing-library/jest-dom": "^4.2.4",
<<<<<<< HEAD
    "@testing-library/react": "^9.3.2",
    "@types/match-sorter": "^2.3.0",
    "@types/react": "^16.9.11",
=======
    "@testing-library/react": "^9.4.0",
    "@types/react": "^16.9.16",
>>>>>>> f68eb3ce
    "@types/react-dom": "^16.9.4",
    "@types/react-router-dom": "^5.1.3",
    "@types/styled-components": "^4.4.1",
    "@typescript-eslint/eslint-plugin": "2.x",
    "@typescript-eslint/parser": "2.x",
    "awesome-typescript-loader": "^5.2.1",
    "autoprefixer": "^9.7.3",
    "babel-eslint": "10.x",
    "babel-jest": "^24.9.0",
    "babel-loader": "^8.0.6",
    "babel-plugin-dev-expression": "^0.2.2",
    "dotenv-cli": "^3.1.0",
    "eslint": "6.x",
    "eslint-config-react-app": "^5.1.0",
    "eslint-plugin-flowtype": "3.x",
    "eslint-plugin-import": "2.x",
    "eslint-plugin-jsx-a11y": "6.x",
    "eslint-plugin-react": "7.x",
    "eslint-plugin-react-hooks": "1.x",
    "husky": "^3.1.0",
    "jest": "^24.9.0",
    "lerna": "^3.19.0",
    "lerna-changelog": "^0.8.3",
    "match-sorter": "^4.0.2",
    "pepjs": "0.5.2",
    "prettier": "^1.19.1",
    "pretty-quick": "2.0.1",
    "prop-types": "^15.7.2",
    "react": "^16.12.0",
    "react-dom": "^16.12.0",
    "react-router": "^5.1.2",
    "react-router-dom": "^5.1.2",
    "react-spring": "^8.0.27",
    "react-test-renderer": "^16.12.0",
    "styled-components": "^4.4.1",
    "typescript": "^3.7.3",
    "use-throttle": "^0.0.3"
  },
  "resolutions": {
    "@types/react": "16.9.16",
    "@types/react-dom": "16.9.4"
  },
  "workspaces": [
    "packages/*"
  ],
  "husky": {
    "hooks": {
      "pre-commit": "pretty-quick --staged"
    }
  },
  "changelog": {
    "labels": {
      "breaking-change": "🔨 Breaking Changes",
      "bug": "🐛 Bugfixes",
      "potential-bug": "🐛 Bugfixes",
      "docs": "📝 Documentation",
      "feature": "🚀 Features",
      "enhancement": "✨ Enhancements",
      "housekeeping": "🏡 Housekeeping"
    }
  }
}<|MERGE_RESOLUTION|>--- conflicted
+++ resolved
@@ -27,14 +27,9 @@
     "@storybook/react": "^5.2.8",
     "@reach/router": "^1.2.1",
     "@testing-library/jest-dom": "^4.2.4",
-<<<<<<< HEAD
-    "@testing-library/react": "^9.3.2",
+    "@testing-library/react": "^9.4.0",
     "@types/match-sorter": "^2.3.0",
-    "@types/react": "^16.9.11",
-=======
-    "@testing-library/react": "^9.4.0",
     "@types/react": "^16.9.16",
->>>>>>> f68eb3ce
     "@types/react-dom": "^16.9.4",
     "@types/react-router-dom": "^5.1.3",
     "@types/styled-components": "^4.4.1",
