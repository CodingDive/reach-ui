--- conflicted
+++ resolved
@@ -405,19 +405,19 @@
   getOptionData: GetOptionData;
   removeOptionData: RemoveOptionData;
 } => {
-  const optionData = useRef<OptionData>({});
-
-  const addOptionData = useCallback<AddOptionData>(
+  const optionData = React.useRef<OptionData>({});
+
+  const addOptionData = React.useCallback<AddOptionData>(
     (index: OptionIndex, data: any) => (optionData.current[index] = data),
     []
   );
 
-  const getOptionData = useCallback<GetOptionData>(
+  const getOptionData = React.useCallback<GetOptionData>(
     (index: OptionIndex) => optionData.current[index],
     []
   );
 
-  const removeOptionData = useCallback<RemoveOptionData>(
+  const removeOptionData = React.useCallback<RemoveOptionData>(
     (index: OptionIndex) => delete optionData.current[index],
     []
   );
@@ -787,13 +787,9 @@
       onSelect,
       data: { navigationValue },
       transition,
-<<<<<<< HEAD
       addOptionData,
       removeOptionData,
-    } = useContext(ComboboxContext);
-=======
     } = React.useContext(ComboboxContext);
->>>>>>> 8ebdb4d7
 
     let ownRef = React.useRef<HTMLElement | null>(null);
     let ref = useForkedRef(forwardedRef, ownRef);
@@ -808,7 +804,7 @@
 
     const isActive = navigationValue === value;
 
-    useEffect(() => {
+    React.useEffect(() => {
       addOptionData(index, selectData);
 
       return () => removeOptionData(index);
@@ -1028,12 +1024,8 @@
     transition,
     autocompletePropRef,
     persistSelectionRef,
-<<<<<<< HEAD
     getOptionData,
-  } = useContext(ComboboxContext);
-=======
   } = React.useContext(ComboboxContext);
->>>>>>> 8ebdb4d7
 
   const options = useDescendants(ComboboxDescendantContext);
 
