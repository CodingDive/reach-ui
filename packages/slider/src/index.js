--- conflicted
+++ resolved
@@ -158,7 +158,7 @@
     handleAlignment === SLIDER_HANDLE_ALIGN_CENTER
       ? `${handleSize}px / 2`
       : `${handleSize}px * ${trackPercent * 0.01}`
-    })`;
+  })`;
 
   const updateValue = useCallback(
     function updateValue(newValue) {
@@ -196,7 +196,7 @@
     [isVertical, max, min, step]
   );
 
-  const handleKeyDown = wrapEvent(onKeyDown, function (event) {
+  const handleKeyDown = wrapEvent(onKeyDown, function(event) {
     let flag = false;
     let newValue;
     const tenSteps = (max - min) / 10;
@@ -243,7 +243,7 @@
     updateValue(newValue);
   });
 
-  const handlePointerDown = wrapEvent(onPointerDown, function (event) {
+  const handlePointerDown = wrapEvent(onPointerDown, function(event) {
     event.preventDefault();
     if (disabled) {
       if (isPointerDown) setPointerDown(false);
@@ -261,7 +261,7 @@
     }
   });
 
-  const handlePointerUp = wrapEvent(onPointerUp, function (event) {
+  const handlePointerUp = wrapEvent(onPointerUp, function(event) {
     if (sliderRef.current && event.pointerId) {
       sliderRef.current.releasePointerCapture &&
         sliderRef.current.releasePointerCapture(event.pointerId);
@@ -273,15 +273,15 @@
 
   const trackHighlightStyle = isVertical
     ? {
-      width: `100%`,
-      height: `${trackPercent}%`,
-      bottom: 0
-    }
+        width: `100%`,
+        height: `${trackPercent}%`,
+        bottom: 0
+      }
     : {
-      width: `${trackPercent}%`,
-      height: `100%`,
-      left: 0
-    };
+        width: `${trackPercent}%`,
+        height: `100%`,
+        left: 0
+      };
 
   const ctx = {
     ariaLabelledBy,
@@ -316,7 +316,7 @@
   });
 
   useEffect(() => {
-    const handlePointerMove = wrapEvent(onPointerMove, function (event) {
+    const handlePointerMove = wrapEvent(onPointerMove, function(event) {
       const newValue = getNewValueFromPointer(event);
       if (newValue !== value) {
         updateValue(newValue);
@@ -351,7 +351,6 @@
       >
         {typeof children === "function"
           ? children({
-<<<<<<< HEAD
               hasFocus,
               id,
               max,
@@ -359,15 +358,6 @@
               value,
               valueText
             })
-=======
-            hasFocus,
-            id: sliderId,
-            max,
-            min,
-            value,
-            valueText
-          })
->>>>>>> e31aa7d1
           : children}
         {name && (
           // If the slider is used in a form we'll need an input field to
