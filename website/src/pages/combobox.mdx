import SEO from "../components/SEO";
import { TOC, TOCList, TOCLink } from "../components/TOC";
import { AsPropWarning } from "../components/AsPropWarning";
import { Pipe } from "../components/Pipe";

<SEO
  title="Combobox"
  description="Accessible combobox (autocomplete or autosuggest) component for React"
/>

# Combobox

<TOC>
  <TOCList>
    <TOCLink href="#combobox-1">Combobox</TOCLink>
    <TOCLink href="#comboboxinput">ComboboxInput</TOCLink>
    <TOCLink href="#comboboxpopover">ComboboxPopover</TOCLink>
    <TOCLink href="#comboboxlist">ComboboxList</TOCLink>
    <TOCLink href="#comboboxoption">ComboboxOption</TOCLink>
    <TOCLink href="#comboboxoptiontext">ComboboxOptionText</TOCLink>
    <TOCLink href="#usecomboboxcontext">useComboboxContext</TOCLink>
  </TOCList>
</TOC>

- Source: https://github.com/reach/reach-ui/tree/main/packages/combobox
- WAI-ARIA: https://www.w3.org/TR/wai-aria-practices-1.2/#combobox

Accessible combobox (autocomplete or autosuggest) component for React.

A combobox is the combination of an `<input type="text"/>` and a list. The list is designed to help the user arrive at a value, but the value does not necessarily have to come from that list. Don't think of it like a `<select/>`, but more of an `<input type="text"/>` with some suggestions. You can, however, validate that the value comes from the list, that's up to your app.

## Installation

From the command line in your project directory, run `npm install @reach/combobox` or `yarn add @reach/combobox`. Then import the components and styles that you need:

```bash
npm install @reach/combobox
# or
yarn add @reach/combobox
```

```js
import {
  Combobox,
  ComboboxInput,
  ComboboxPopover,
  ComboboxList,
  ComboboxOption,
  ComboboxOptionText,
} from "@reach/combobox";
import "@reach/combobox/styles.css";
```

## Accessibility

Reach UI aims to handle most ARIA and accessibility concerns so that developers don't have to worry about it. Labeling is often the one thing Reach can't do for you by default since there are many ways to accomplish it, and some of those methods require app-level context.

However, we still aim to make accessibility as easy as possible. Labels for the compound `Combobox` component can go on the parent and we will forward the label to the correct nested component where it belongs.

For instance, instead of adding `aria-label` to `<ComboboxInput>`, we can add it to `<Combobox>`. The same goes for `aria-labelledby`.

```jsx
<Combobox aria-label="choose a fruit">
  <ComboboxInput />
  <ComboboxPopover>
    <ComboboxList>
      <ComboboxOption value="Apple" />
      <ComboboxOption value="Banana" />
    </ComboboxList>
  </ComboboxPopover>
</Combobox>
```

One benefit reaped from this pattern is that it alleviates the need for developers to think about where the `aria-label` or `aria-labelledby` attributes belong in the component tree. Another benefit is that if the ARIA spec changes in the future (as it did from 1.1 to 1.2 for `Combobox`), Reach doesn't introduce a breaking API change to make accessibility improvements.

> **NOTE:** You can still pass either `aria-label` or `aria-labelledby` directly to `ComboboxInput` if you'd prefer and those values will override either respective prop passed into `Combobox`, though we discourage this. It's helpful for the component's context to keep a reference to its label. We may remove this option in a future release.

## Examples

To get you started, let's take a look at a few examples that grow from simple to complex, after the examples you can see the API for each component.

### Basic, Fixed List Combobox

Like a `<table><tr><td/></tr></table>`, a full combobox is made up of multiple components. This example demonstrates all of the pieces you need in the simplest form possible.

```jsx
// jsx-demo
function Example() {
  return (
    <div>
      <h4 id="demo">Basic, Fixed List Combobox</h4>
      <Combobox aria-labelledby="demo">
        <ComboboxInput />
        <ComboboxPopover>
          <ComboboxList>
            <ComboboxOption value="Apple" />
            <ComboboxOption value="Banana" />
            <ComboboxOption value="Orange" />
            <ComboboxOption value="Pineapple" />
            <ComboboxOption value="Kiwi" />
          </ComboboxList>
        </ComboboxPopover>
      </Combobox>
    </div>
  );
}
```

### Custom Rendering in ComboboxOption

Sometimes your items need to be more than just text, in these cases you can pass children to `ComboboxOption`, and then render a `<ComboboxOptionText/>` to keep the built-in text highlighting. Only the `value` is used to match, not the children.

```jsx
// jsx-demo
function Example() {
  return (
    <Combobox aria-label="custom option demo">
      <ComboboxInput
        placeholder="Custom Option Rendering"
        style={{ width: 300 }}
      />
      <ComboboxPopover>
        <ComboboxList>
          <ComboboxOption value="Apple">
            🍎 <ComboboxOptionText />
          </ComboboxOption>
          <ComboboxOption value="Banana">
            🍌 <ComboboxOptionText />
          </ComboboxOption>
          <ComboboxOption value="Orange">
            🍊 <ComboboxOptionText />
          </ComboboxOption>
          <ComboboxOption value="Pineapple">
            🍍 <ComboboxOptionText />
          </ComboboxOption>
          <ComboboxOption value="Kiwi">
            🥝 <ComboboxOptionText />
          </ComboboxOption>
        </ComboboxList>
      </ComboboxPopover>
    </Combobox>
  );
}
```

### Clientside Search

This demo searches a client-side list of all US Cities. Combobox does not implement any matching on your list (aside from highlighting the matched phrases in an option). Instead, you render an Option for each result you want in the list. So your job is to:

- Establish the search term state
- Match the search to your list
- Render a `ComboboxOption` for each match

There is nothing special about managing state for a combobox, it's like managing state for any other list in your app. As the input changes, you figure out what state you need, then render as many ComboboxOption elements as you want.

```jsx
// jsx-demo
(() => {
  function Example() {
    const [term, setTerm] = React.useState("");
    const results = useCityMatch(term);
    const handleChange = (event) => setTerm(event.target.value);

    return (
      <div>
        <h4>Clientside Search</h4>
        <Combobox aria-label="Cities">
          <ComboboxInput
            className="city-search-input"
            onChange={handleChange}
          />
          {results && (
            <ComboboxPopover className="shadow-popup">
              {results.length > 0 ? (
                <ComboboxList>
                  {results.slice(0, 10).map((result, index) => (
                    <ComboboxOption
                      key={index}
                      value={`${result.city}, ${result.state}`}
                    />
                  ))}
                </ComboboxList>
              ) : (
                <span style={{ display: "block", margin: 8 }}>
                  No results found
                </span>
              )}
            </ComboboxPopover>
          )}
        </Combobox>
      </div>
    );
  }

  function useCityMatch(term) {
    const throttledTerm = useThrottle(term, 100);
    return React.useMemo(
      () =>
        term.trim() === ""
          ? null
          : matchSorter(cities, term, {
              keys: [(item) => `${item.city}, ${item.state}`],
            }),
      [throttledTerm]
    );
  }

  return <Example />;
})();
```

### Server Side Search

This is the same demo as above, except this time we're going to a server to get the match. This is recommended as the previous example had to download 350kb of city text! Again, there is nothing special about a ComboboxList as any other list in React. As the input changes, fetch data, set state, render options.

```jsx
// jsx-demo
(() => {
  function Example() {
    const [searchTerm, setSearchTerm] = React.useState("");
    const cities = useCitySearch(searchTerm);
    const handleSearchTermChange = (event) => {
      setSearchTerm(event.target.value);
    };

    return (
      <Combobox aria-label="Cities">
        <ComboboxInput
          className="city-search-input"
          onChange={handleSearchTermChange}
        />
        {cities && (
          <ComboboxPopover className="shadow-popup">
            {cities.length > 0 ? (
              <ComboboxList>
                {cities.map((city) => {
                  const str = `${city.city}, ${city.state}`;
                  return <ComboboxOption key={str} value={str} />;
                })}
              </ComboboxList>
            ) : (
              <span style={{ display: "block", margin: 8 }}>
                No results found
              </span>
            )}
          </ComboboxPopover>
        )}
      </Combobox>
    );
  }

  function useCitySearch(searchTerm) {
    const [cities, setCities] = React.useState([]);

    React.useEffect(() => {
      if (searchTerm.trim() !== "") {
        let isFresh = true;
        fetchCities(searchTerm).then((cities) => {
          if (isFresh) setCities(cities);
        });
        return () => (isFresh = false);
      }
    }, [searchTerm]);

    return cities;
  }

  const cache = {};
  function fetchCities(value) {
    if (cache[value]) {
      return Promise.resolve(cache[value]);
    }
    return fetch("https://city-search.chaance.vercel.app/api?" + value)
      .then((res) => res.json())
      .then((result) => {
        cache[value] = result;
        return result;
      });
  }

  return <Example />;
})();
```

### Lots of arbitrary elements

Sometimes your list is a bit more complicated, like categories of results, and lots of elements besides options inside the popover.

You can even have other interactive elements inside the popover, it won't close when the user interacts with them.

```jsx
// jsx-demo
(() => {
  function Example() {
    const [term, setTerm] = React.useState("");
    const results = useCityMatch(term);
    const handleChange = (event) => setTerm(event.target.value);

    return (
      <div>
        <h4>Lots of stuff going on</h4>
        <Combobox>
          <ComboboxInput
            onChange={handleChange}
            style={{ width: 300, margin: 0 }}
          />
          {results && (
            <ComboboxPopover style={{ width: 300 }}>
              {results.length > 0 ? (
                <ComboboxList>
                  <h5 style={heading}>Top 3 results!</h5>
                  {results.slice(0, 3).map((result, index) => (
                    <ComboboxOption
                      key={index}
                      value={`${result.city}, ${result.state}`}
                    />
                  ))}
                  {results.length > 3 && (
                    <React.Fragment>
                      <h5 style={heading}>The Rest</h5>
                      {results.slice(3, 10).map((result, index) => (
                        <ComboboxOption
                          key={index}
                          value={`${result.city}, ${result.state}`}
                        />
                      ))}
                    </React.Fragment>
                  )}
                </ComboboxList>
              ) : (
                <div>
                  <p style={{ padding: 10, textAlign: "center" }}>
                    No results 😞
                  </p>
                </div>
              )}
              <p style={{ textAlign: "center", padding: 10 }}>
                <button>Create a new record</button>
              </p>
            </ComboboxPopover>
          )}
        </Combobox>
      </div>
    );
  }

  function useCityMatch(term) {
    const throttledTerm = useThrottle(term, 100);
    return React.useMemo(
      () =>
        term.trim() === ""
          ? null
          : matchSorter(cities, term, {
              keys: [(item) => `${item.city}, ${item.state}`],
            }),
      [throttledTerm]
    );
  }

  const heading = {
    fontSize: "100%",
    color: "red",
    fontWeight: "bold",
    textTransform: "uppercase",
    margin: 0,
    padding: 5,
  };

  return <Example />;
})();
```

### Custom styling

This demo shows how you can control a lot about the styling. It uses `portal={false}` on the ComboboxPopover which allows us to create a continuous outline around the entire thing.

```jsx
// jsx-demo
(() => {
  function Example() {
    let [term, setTerm] = React.useState("");
    let results = useCityMatch(term);
    const handleChange = (event) => setTerm(event.target.value);

    return (
      <Combobox className="pink">
        <ComboboxInput onChange={handleChange} />
        {results && (
          <ComboboxPopover portal={false}>
            <hr />
            {results.length > 0 ? (
              <ComboboxList>
                {results.slice(0, 10).map((result, index) => (
                  <ComboboxOption
                    key={index}
                    value={`${result.city}, ${result.state}`}
                  />
                ))}
              </ComboboxList>
            ) : (
              <p
                style={{
                  margin: 0,
                  color: "#454545",
                  padding: "0.25rem 1rem 0.75rem 1rem",
                  fontStyle: "italic",
                }}
              >
                No results :(
              </p>
            )}
          </ComboboxPopover>
        )}
      </Combobox>
    );
  }

  function useCityMatch(term) {
    let throttledTerm = useThrottle(term, 100);
    return React.useMemo(
      () =>
        term.trim() === ""
          ? null
          : matchSorter(cities, term, {
              keys: [(item) => `${item.city}, ${item.state}`],
            }),
      [throttledTerm]
    );
  }

  return <Example />;
})();
```

## CSS Selectors

Please see the [styling guide](/styling).

```css
[data-reach-combobox] {
}
[data-reach-combobox-input] {
}
[data-reach-combobox-popover] {
}
[data-reach-combobox-list] {
}
[data-reach-combobox-option] {
}
[data-reach-combobox-option][data-highlighted] {
}
[data-reach-combobox-button] {
}

/* the string portions that match what the user has typed */
[data-user-value] {
}
/* the string portions are suggested */
[data-suggested-value] {
}
```

## Component API

### Combobox

Parent component that sets up the proper aria roles and context for the rest of the components.

#### Combobox Props

| Prop                                   | Type                          | Required |
| -------------------------------------- | ----------------------------- | -------- |
| [`as`](#combobox-as)                   | `string` <Pipe /> `Component` | false    |
| [`children`](#combobox-children)       | `node` <Pipe /> `func`        | false    |
| [`openOnFocus`](#combobox-openonfocus) | `boolean`                     | false    |
| [`onSelect`](#combobox-onselect)       | `func`                        | false    |

##### Combobox `as`

`as?: keyof JSX.IntrinsicElements | React.ComponentType`

A string representing an HTML element or a React component that will tell the `ComboboxOption` what element to render. Defaults to `div`.

<AsPropWarning />

##### Combobox `children`

`children: React.ReactNode | ((props: { id: string | undefined; isExpanded: boolean }) => React.ReactNode)`

Combobox expects to receive `ComboboxInput` and `ComboboxPopover` as children. You can also pass a render function to expose data for `Combobox` to its descendants.

##### Combobox `openOnFocus`

`openOnFocus?: boolean`

```jsx
<Combobox openOnFocus />
```

Defaults to `false`.

If true, the popover opens when focus is on the text box.

##### Combobox `onSelect`

`onSelect?(value: string, data?: any): void`

Called with the selection value and data when the user selects an item from the list.

```jsx
<Combobox onSelect={(item) => {}} />
```

### ComboboxInput

Wraps an `<input/>` with a couple extra props that work with the combobox.

#### ComboboxInput Props

| Prop                                          | Type                          | Required |
| --------------------------------------------- | ----------------------------- | -------- |
| [`as`](#comboboxinput-as)                     | `string` <Pipe /> `Component` | false    |
| [selectOnClick](#comboboxinput-selectonclick) | `boolean`                     | false    |
| [autocomplete](#comboboxinput-autocomplete)   | `boolean`                     | false    |

##### ComboboxInput `as`

`as?: keyof JSX.IntrinsicElements | React.ComponentType`

A string representing an HTML element or a React component that will tell the `ComboboxInput` what element to render. Defaults to `input`.

> **NOTE:** Recreating native `input` behavior and all of its nuance with a non-semantic element is _extremely difficult_ and may make the component inaccessible to many users. We do not recommend doing this.

##### ComboboxInput `selectOnClick`

`selectOnClick?: boolean`

```jsx
<ComboboxInput selectOnClick />
```

Defaults to `false`.

If true, when the user clicks inside the text box the current value will be selected. Use this if the user is likely to delete all the text anyway (like the URL bar in browsers).

However, if the user is likely to want to tweak the value, leave this `false`, like a google search--the user is likely wanting to edit their search, not replace it completely.

##### ComboboxInput `autocomplete`

`autocomplete?: boolean`

Defaults to `true`.

Determines if the value in the input changes or not as the user navigates with the keyboard. If `true`, the value changes, if `false` the value doesn't change.

Set this to false when you don't really need the value from the input but want to populate some other state (like the recipient selector in Gmail). But if your input is more like a normal `<input type="text"/>`, then leave the `true` default.

```jsx
<ComboboxInput autocomplete={false} />
```

### ComboboxPopover

Contains the popup that renders the list. Because some UI needs to render more than the list in the popup, you need to render one of these around the list. For example, maybe you want to render the number of results suggested.

#### ComboboxPopover Props

| Prop                                | Type      | Required |
| ----------------------------------- | --------- | -------- |
| [`portal`](#comboboxpopover-portal) | `boolean` | false    |

##### ComboboxPopover `portal`

If you pass `<ComboboxPopover portal={false} />` the popover will not render inside of a portal, but in the same order as the React tree. This is mostly useful for styling the entire component together, like the pink focus outline in the example earlier in this page.

Defaults to `true`.

### ComboboxList

Contains the `ComboboxOption` elements and sets up the proper aria attributes for the list.

#### ComboboxList Props

| Prop                                                 | Type                          | Required |
| ---------------------------------------------------- | ----------------------------- | -------- |
| [`as`](#comboboxlist-as)                             | `string` <Pipe /> `Component` | false    |
| [`persistSelection`](#comboboxlist-persistselection) | `boolean`                     | false    |

##### ComboboxList `as`

`as?: keyof JSX.IntrinsicElements | React.ComponentType`

A string representing an HTML element or a React component that will tell the `ComboboxList` what element to render. Defaults to `ul`.

<AsPropWarning />

##### ComboboxList `persistSelection`

`persistSelection?: boolean`

```jsx
<ComboboxList persistSelection />
```

Defaults to `false`. When `true` and the list is opened, if an option's value matches the value in the input, it will automatically be highlighted and be the starting point for any keyboard navigation of the list.

This allows you to treat a Combobox more like a `<select>` than an `<input/>`, but be mindful that the user is still able to put any arbitrary value into the input, so if the only valid values for the input are from the list, your app will need to do that validation on blur or submit of the form.

### ComboboxOption

An option that is suggested to the user as they interact with the combobox.

#### ComboboxOption Props

<<<<<<< HEAD
| Prop                                       | Type                    | Required |
| ------------------------------------------ | ----------------------- | -------- |
| [`as`](#comboboxoption-as)                 | `string` \| `Component` | false    |
| [`value`](#comboboxoption-value)           | `string`                | true     |
| [`selectData`](#comboboxoption-selectdata) | `any`                   | false    |
| [`children`](#comboboxoption-children)     | `node`                  | false    |
=======
| Prop                                   | Type                          | Required |
| -------------------------------------- | ----------------------------- | -------- |
| [`as`](#comboboxoption-as)             | `string` <Pipe /> `Component` | false    |
| [`value`](#comboboxoption-value)       | `string`                      | true     |
| [`children`](#comboboxoption-children) | `node`                        | false    |
>>>>>>> 8ebdb4d7

##### ComboboxOption `as`

`as?: keyof JSX.IntrinsicElements | React.ComponentType`

A string representing an HTML element or a React component that will tell the `ComboboxOption` what element to render. Defaults to `li`.

<AsPropWarning />

##### ComboboxOption `value`

`value?: string`

The value to match against when suggesting.

```jsx
<ComboboxOption value="Salt Lake City, Utah" />
```

##### ComboboxOption `selectData`

`selectData?: any`

Arbitrary data that will be passed as a second argument to the `onSelect` of the [`Combobox`](#combobox-onselect).

This is especially useful when you need to pass extra information to your `onSelect` handler. It is most commonly used when in need to display extra information about the item after selection, or to do an item lookup by passing the id/index of an item when part of a dynamic list.

```jsx
<ComboboxOption value="Salt Lake City, Utah" selectData={{ country: "USA" }} />
```

##### ComboboxOption `children`

`children?: React.ReactNode`

Optional. If omitted, the `value` will be used as the children like this:

```jsx
<ComboboxOption value="Seattle, Tacoma, Washington" />
```

But if you need to control a bit more, you can put whatever children you want, but make sure to render a `ComboboxOptionText` as well, so the value is still displayed with the text highlighting on the matched portions.

```jsx
<ComboboxOption value="Apple" />
🍎 <ComboboxOptionText/>
</ComboboxOption>
```

### ComboboxOptionText

Renders the value of a `ComboboxOption` as text but with spans wrapping the matching and non-matching segments of text.

So given an option like this:

```jsx
<ComboboxOption value="Seattle">
  🌧 <ComboboxOptionText />
</ComboboxOption>
```

And the user typed `Sea`, the out would be:

```jsx
<span data-user-value>Sea</span><span data-suggested-value>ttle</span>
```

#### ComboboxOptionText CSS Selectors

```css
/* the matching segments of text */
[data-user-value] {
}
/* the unmatching segments */
[data-suggested-value] {
}
```

### useComboboxContext

`function useComboboxContext(): { id: string | undefined; isExpanded: boolean }`

A hook that exposes data for a given `Combobox` component to its descendants.<|MERGE_RESOLUTION|>--- conflicted
+++ resolved
@@ -612,20 +612,12 @@
 
 #### ComboboxOption Props
 
-<<<<<<< HEAD
-| Prop                                       | Type                    | Required |
-| ------------------------------------------ | ----------------------- | -------- |
-| [`as`](#comboboxoption-as)                 | `string` \| `Component` | false    |
-| [`value`](#comboboxoption-value)           | `string`                | true     |
-| [`selectData`](#comboboxoption-selectdata) | `any`                   | false    |
-| [`children`](#comboboxoption-children)     | `node`                  | false    |
-=======
-| Prop                                   | Type                          | Required |
-| -------------------------------------- | ----------------------------- | -------- |
-| [`as`](#comboboxoption-as)             | `string` <Pipe /> `Component` | false    |
-| [`value`](#comboboxoption-value)       | `string`                      | true     |
-| [`children`](#comboboxoption-children) | `node`                        | false    |
->>>>>>> 8ebdb4d7
+| Prop                                       | Type                          | Required |
+| ------------------------------------------ | ----------------------------- | -------- |
+| [`as`](#comboboxoption-as)                 | `string` <Pipe /> `Component` | false    |
+| [`value`](#comboboxoption-value)           | `string`                      | true     |
+| [`selectData`](#comboboxoption-selectdata) | `any`                         | false    |
+| [`children`](#comboboxoption-children)     | `node`                        | false    |
 
 ##### ComboboxOption `as`
 
